--- conflicted
+++ resolved
@@ -214,7 +214,6 @@
   -moz-user-select: none;
 }
 
-<<<<<<< HEAD
 summary.flagged,
 details.flagged {
   background: #542c2c !important;
@@ -226,14 +225,6 @@
 
 summary:hover.flagged {
   background: #683636 !important;
-=======
-summary:hover {
-  background: #3a3a3a;
-}
-
-summary:hover.flagged {
-  background: #542c2c !important;
->>>>>>> 5a33e76a
 }
 
 summary::-webkit-details-marker {
